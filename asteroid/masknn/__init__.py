<<<<<<< HEAD
from .convolutional import TDConvNet
from .recurrent import DPRNN, LSTMMasker
=======
from .convolutional import TDConvNet, SuDORMRF, SuDORMRFImproved
from .recurrent import DPRNN
>>>>>>> 8686031b
from .attention import DPTransformer

__all__ = [
    "TDConvNet",
    "DPRNN",
    "DPTransformer",
<<<<<<< HEAD
    "LSTMMasker",
=======
    "SuDORMRF",
    "SuDORMRFImproved",
>>>>>>> 8686031b
]<|MERGE_RESOLUTION|>--- conflicted
+++ resolved
@@ -1,20 +1,12 @@
-<<<<<<< HEAD
-from .convolutional import TDConvNet
+from .convolutional import TDConvNet, SuDORMRF, SuDORMRFImproved
 from .recurrent import DPRNN, LSTMMasker
-=======
-from .convolutional import TDConvNet, SuDORMRF, SuDORMRFImproved
-from .recurrent import DPRNN
->>>>>>> 8686031b
 from .attention import DPTransformer
 
 __all__ = [
     "TDConvNet",
     "DPRNN",
     "DPTransformer",
-<<<<<<< HEAD
     "LSTMMasker",
-=======
     "SuDORMRF",
     "SuDORMRFImproved",
->>>>>>> 8686031b
 ]